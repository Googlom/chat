package main

import (
	"log"
	"time"

	"github.com/tinode/chat/server/auth"
	"github.com/tinode/chat/server/push"
	"github.com/tinode/chat/server/store"
	"github.com/tinode/chat/server/store/types"
)

// Process request for a new account.
func replyCreateUser(s *Session, msg *ClientComMessage, rec *auth.Rec) {
	// The session cannot authenticate with the new account because  it's already authenticated.
	if msg.Acc.Login && (!s.uid.IsZero() || rec != nil) {
		s.queueOut(ErrAlreadyAuthenticated(msg.Id, "", msg.timestamp))
		log.Println("create user: login requested while authenticated", s.sid)
		return
	}

	// Find authenticator for the requested scheme.
	authhdl := store.GetLogicalAuthHandler(msg.Acc.Scheme)
	if authhdl == nil {
		// New accounts must have an authentication scheme
		s.queueOut(ErrMalformed(msg.Id, "", msg.timestamp))
		log.Println("create user: unknown auth handler", s.sid)
		return
	}

	// Check if login is unique.
	if ok, err := authhdl.IsUnique(msg.Acc.Secret); !ok {
		log.Println("create user: auth secret is not unique", err, s.sid)
		s.queueOut(decodeStoreError(err, msg.Id, "", msg.timestamp,
			map[string]interface{}{"what": "auth"}))
		return
	}

	var user types.User
	var private interface{}

	// If account state is being assigned, make sure the sender is a root user.
	if msg.Acc.State != "" {
		if auth.Level(msg.AuthLvl) != auth.LevelRoot {
			log.Println("create user: attempt to set account state by non-root", s.sid)
			msg := ErrPermissionDenied(msg.Id, "", msg.timestamp)
			msg.Ctrl.Params = map[string]interface{}{"what": "state"}
			s.queueOut(msg)
			return
		}

		state, err := types.NewObjState(msg.Acc.State)
		if err != nil || state == types.StateUndefined || state == types.StateDeleted {
			log.Println("create user: invalid account state", err, s.sid)
			s.queueOut(ErrMalformed(msg.Id, "", msg.timestamp))
			return
		}
		user.State = state
	}

	// Ensure tags are unique and not restricted.
	if tags := normalizeTags(msg.Acc.Tags); tags != nil {
		if !restrictedTagsEqual(tags, nil, globals.immutableTagNS) {
			log.Println("create user: attempt to directly assign restricted tags", s.sid)
			msg := ErrPermissionDenied(msg.Id, "", msg.timestamp)
			msg.Ctrl.Params = map[string]interface{}{"what": "tags"}
			s.queueOut(msg)
			return
		}
		user.Tags = tags
	}

	// Pre-check credentials for validity. We don't know user's access level
	// consequently cannot check presence of required credentials. Must do that later.
	creds := normalizeCredentials(msg.Acc.Cred, true)
	for i := range creds {
		cr := &creds[i]
		vld := store.GetValidator(cr.Method)
		if err := vld.PreCheck(cr.Value, cr.Params); err != nil {
			log.Println("create user: failed credential pre-check", cr, err, s.sid)
			s.queueOut(decodeStoreError(err, msg.Id, "", msg.timestamp,
				map[string]interface{}{"what": cr.Method}))
			return
		}
	}

	// Assign default access values in case the acc creator has not provided them
	user.Access.Auth = getDefaultAccess(types.TopicCatP2P, true) | getDefaultAccess(types.TopicCatGrp, true)
	user.Access.Anon = getDefaultAccess(types.TopicCatP2P, false) | getDefaultAccess(types.TopicCatGrp, false)

	// Assign actual access values, public and private.
	if msg.Acc.Desc != nil {
		if msg.Acc.Desc.DefaultAcs != nil {
			if msg.Acc.Desc.DefaultAcs.Auth != "" {
				user.Access.Auth.UnmarshalText([]byte(msg.Acc.Desc.DefaultAcs.Auth))
				user.Access.Auth &= types.ModeCP2P
				if user.Access.Auth != types.ModeNone {
					user.Access.Auth |= types.ModeApprove
				}
			}
			if msg.Acc.Desc.DefaultAcs.Anon != "" {
				user.Access.Anon.UnmarshalText([]byte(msg.Acc.Desc.DefaultAcs.Anon))
				user.Access.Anon &= types.ModeCP2P
				if user.Access.Anon != types.ModeNone {
					user.Access.Anon |= types.ModeApprove
				}
			}
		}
		if !isNullValue(msg.Acc.Desc.Public) {
			user.Public = msg.Acc.Desc.Public
		}
		if !isNullValue(msg.Acc.Desc.Private) {
			private = msg.Acc.Desc.Private
		}
	}

	// Create user record in the database.
	if _, err := store.Users.Create(&user, private); err != nil {
		log.Println("create user: failed to create user", err, s.sid)
		s.queueOut(ErrUnknown(msg.Id, "", msg.timestamp))
		return
	}

	// Add authentication record. The authhdl.AddRecord may change tags.
	rec, err := authhdl.AddRecord(&auth.Rec{Uid: user.Uid(), Tags: user.Tags}, msg.Acc.Secret)
	if err != nil {
		log.Println("create user: add auth record failed", err, s.sid)
		// Attempt to delete incomplete user record
<<<<<<< HEAD
		_ = store.Users.Delete(user.Uid(), true)
		s.queueOut(decodeStoreError(err, msg.id, "", msg.timestamp, nil))
=======
		store.Users.Delete(user.Uid(), false)
		s.queueOut(decodeStoreError(err, msg.Id, "", msg.timestamp, nil))
>>>>>>> 4fe53abc
		return
	}

	// When creating an account, the user must provide all required credentials.
	// If any are missing, reject the request.
	if len(creds) < len(globals.authValidators[rec.AuthLevel]) {
		log.Println("create user: missing credentials; have:", creds, "want:", globals.authValidators[rec.AuthLevel], s.sid)
		// Attempt to delete incomplete user record
		store.Users.Delete(user.Uid(), false)
		_, missing := stringSliceDelta(globals.authValidators[rec.AuthLevel], credentialMethods(creds))
		s.queueOut(decodeStoreError(types.ErrPolicy, msg.Id, "", msg.timestamp,
			map[string]interface{}{"creds": missing}))
		return
	}

	// Save credentials, update tags if necessary.
	tmpToken, _, _ := store.GetLogicalAuthHandler("token").GenSecret(&auth.Rec{
		Uid:       user.Uid(),
		AuthLevel: auth.LevelNone,
		Lifetime:  time.Hour * 24,
		Features:  auth.FeatureNoLogin})
	validated, _, err := addCreds(user.Uid(), creds, rec.Tags, s.lang, tmpToken)
	if err != nil {
		// Delete incomplete user record.
		store.Users.Delete(user.Uid(), false)
		log.Println("create user: failed to save or validate credential", err, s.sid)
		s.queueOut(decodeStoreError(err, msg.Id, "", msg.timestamp, nil))
		return
	}

	var reply *ServerComMessage
	if msg.Acc.Login {
		// Process user's login request.
		_, missing := stringSliceDelta(globals.authValidators[rec.AuthLevel], validated)
		reply = s.onLogin(msg.Id, msg.timestamp, rec, missing)
	} else {
		// Not using the new account for logging in.
		reply = NoErrCreated(msg.Id, "", msg.timestamp)
		reply.Ctrl.Params = map[string]interface{}{
			"user":    user.Uid().UserId(),
			"authlvl": rec.AuthLevel.String(),
		}
	}
	params := reply.Ctrl.Params.(map[string]interface{})
	params["desc"] = &MsgTopicDesc{
		CreatedAt: &user.CreatedAt,
		UpdatedAt: &user.UpdatedAt,
		DefaultAcs: &MsgDefaultAcsMode{
			Auth: user.Access.Auth.String(),
			Anon: user.Access.Anon.String()},
		Public:  user.Public,
		Private: private}

	s.queueOut(reply)

	pluginAccount(&user, plgActCreate)
}

// Process update to an account:
// * Authentication update, i.e. login/password change
// * Credentials update
func replyUpdateUser(s *Session, msg *ClientComMessage, rec *auth.Rec) {
	if s.uid.IsZero() && rec == nil {
		// Session is not authenticated and no token provided.
		log.Println("replyUpdateUser: not a new account and not authenticated", s.sid)
		s.queueOut(ErrPermissionDenied(msg.Id, "", msg.timestamp))
		return
	} else if msg.AsUser != "" && rec != nil {
		// Two UIDs: one from msg.from, one from token. Ambigous, reject.
		log.Println("replyUpdateUser: got both authenticated session and token", s.sid)
		s.queueOut(ErrMalformed(msg.Id, "", msg.timestamp))
		return
	}

	userId := msg.AsUser
	authLvl := auth.Level(msg.AuthLvl)
	if rec != nil {
		userId = rec.Uid.UserId()
		authLvl = rec.AuthLevel
	}

	if msg.Acc.User != "" && msg.Acc.User != userId {
		if s.authLvl != auth.LevelRoot {
			log.Println("replyUpdateUser: attempt to change another's account by non-root", s.sid)
			s.queueOut(ErrPermissionDenied(msg.Id, "", msg.timestamp))
			return
		}
		// Root is editing someone else's account.
		userId = msg.Acc.User
		authLvl = auth.ParseAuthLevel(msg.Acc.AuthLevel)
	}

	uid := types.ParseUserId(userId)
	if uid.IsZero() {
		// msg.Acc.User contains invalid data.
		s.queueOut(ErrMalformed(msg.Id, "", msg.timestamp))
		log.Println("replyUpdateUser: user id is invalid or missing", s.sid)
		return
	}

	// Only root can suspend accounts, including own account.
	if msg.Acc.State != "" && s.authLvl != auth.LevelRoot {
		s.queueOut(ErrPermissionDenied(msg.Id, "", msg.timestamp))
		log.Println("replyUpdateUser: attempt to change account state by non-root", s.sid)
		return
	}

	user, err := store.Users.Get(uid)
	if user == nil && err == nil {
		err = types.ErrNotFound
	}
	if err != nil {
		log.Println("replyUpdateUser: failed to fetch user from DB", err, s.sid)
		s.queueOut(decodeStoreError(err, msg.Id, "", msg.timestamp, nil))
		return
	}

	var params map[string]interface{}
	if msg.Acc.Scheme != "" {
		err = updateUserAuth(msg, user, rec)
	} else if len(msg.Acc.Cred) > 0 {
		if authLvl == auth.LevelNone {
			// msg.Acc.AuthLevel contains invalid data.
			s.queueOut(ErrMalformed(msg.Id, "", msg.timestamp))
			log.Println("replyUpdateUser: auth level is missing", s.sid)
			return
		}
		// Handle request to update credentials.
		tmpToken, _, _ := store.GetLogicalAuthHandler("token").GenSecret(&auth.Rec{
			Uid:       uid,
			AuthLevel: auth.LevelNone,
			Lifetime:  time.Hour * 24,
			Features:  auth.FeatureNoLogin})
		_, _, err := addCreds(uid, msg.Acc.Cred, nil, s.lang, tmpToken)
		if err == nil {
			if allCreds, err := store.Users.GetAllCreds(uid, "", true); err != nil {
				var validated []string
				for i := range allCreds {
					validated = append(validated, allCreds[i].Method)
				}
				_, missing := stringSliceDelta(globals.authValidators[authLvl], validated)
				if len(missing) > 0 {
					params = map[string]interface{}{"cred": missing}
				}
			}
		}
	} else if msg.Acc.State != "" {
		var changed bool
		changed, err = changeUserState(s, uid, user, msg)
		if !changed && err == nil {
			s.queueOut(InfoNotModified(msg.Id, "", msg.timestamp))
			return
		}
	} else {
		err = types.ErrMalformed
	}

	if err != nil {
		log.Println("replyUpdateUser: failed to update user", err, s.sid)
		s.queueOut(decodeStoreError(err, msg.Id, "", msg.timestamp, nil))
		return
	}

	s.queueOut(NoErrParams(msg.Id, "", msg.timestamp, params))

	// Call plugin with the account update
	pluginAccount(user, plgActUpd)
}

// Authentication update
func updateUserAuth(msg *ClientComMessage, user *types.User, rec *auth.Rec) error {
	authhdl := store.GetLogicalAuthHandler(msg.Acc.Scheme)
	if authhdl != nil {
		// Request to update auth of an existing account. Only basic & rest auth are currently supported

		// TODO(gene): support adding new auth schemes

		rec, err := authhdl.UpdateRecord(&auth.Rec{Uid: user.Uid(), Tags: user.Tags}, msg.Acc.Secret)
		if err != nil {
			return err
		}

		// Tags may have been changed by authhdl.UpdateRecord, reset them.
		// Can't do much with the error here, logging it but not returning.
		if _, err = store.Users.UpdateTags(user.Uid(), nil, nil, rec.Tags); err != nil {
			log.Println("updateUserAuth tags update failed:", err)
		}
		return nil
	}

	// Invalid or unknown auth scheme
	return types.ErrMalformed
}

// addCreds adds new credentials and re-send validation request for existing ones. It also adds credential-defined
// tags if necessary.
// Returns methods validated in this call only. Returns either a full set of tags or nil for tags when tags are unchanged.
func addCreds(uid types.Uid, creds []MsgCredClient, extraTags []string, lang string, tmpToken []byte) ([]string, []string, error) {
	var validated []string
	for i := range creds {
		cr := &creds[i]
		vld := store.GetValidator(cr.Method)
		if vld == nil {
			// Ignore unknown validator.
			continue
		}

		isNew, err := vld.Request(uid, cr.Value, lang, cr.Response, tmpToken)
		if err != nil {
			return nil, nil, err
		}

		if isNew && cr.Response != "" {
			// If response is provided and vld.Request did not return an error, the new request was
			// successfully validated.
			validated = append(validated, cr.Method)

			// Generate tags for these confirmed credentials.
			if globals.validators[cr.Method].addToTags {
				extraTags = append(extraTags, cr.Method+":"+cr.Value)
			}
		}
	}

	// Save tags potentially changed by the validator.
	if len(extraTags) > 0 {
		if utags, err := store.Users.UpdateTags(uid, extraTags, nil, nil); err != nil {
			extraTags = utags
		} else {
			log.Println("add cred tags update failed:", err)
		}
	} else {
		extraTags = nil
	}
	return validated, extraTags, nil
}

// validatedCreds returns the list of validated credentials including those validated in this call.
// Returns all validated methods including those validated earlier and now.
// Returns either a full set of tags or nil for tags if tags are unchanged.
func validatedCreds(uid types.Uid, authLvl auth.Level, creds []MsgCredClient, errorOnFail bool) ([]string, []string, error) {

	// Check if credential validation is required.
	if len(globals.authValidators[authLvl]) == 0 {
		return nil, nil, nil
	}

	// Get all validated methods
	allCreds, err := store.Users.GetAllCreds(uid, "", true)
	if err != nil {
		return nil, nil, err
	}

	methods := make(map[string]struct{})
	for i := range allCreds {
		methods[allCreds[i].Method] = struct{}{}
	}

	// Add credentials which are validated in this call.
	// Unknown validators are removed.
	creds = normalizeCredentials(creds, false)
	var tagsToAdd []string
	for i := range creds {
		cr := &creds[i]
		if cr.Response == "" {
			// Ignore empty response.
			continue
		}

		vld := store.GetValidator(cr.Method) // No need to check for nil, unknown methods are removed earlier.
		value, err := vld.Check(uid, cr.Response)
		if err != nil {
			// Check failed.
			if storeErr, ok := err.(types.StoreError); ok && storeErr == types.ErrCredentials {
				if errorOnFail {
					// Report invalid response.
					return nil, nil, types.ErrInvalidResponse
				}
				// Skip invalid response. Keep credential unvalidated.
				continue
			}
			// Actual error. Report back.
			return nil, nil, err
		}

		// Check did not return an error: the request was successfully validated.
		methods[cr.Method] = struct{}{}

		// Add validated credential to user's tags.
		if globals.validators[cr.Method].addToTags {
			tagsToAdd = append(tagsToAdd, cr.Method+":"+value)
		}
	}

	var tags []string
	if len(tagsToAdd) > 0 {
		// Save update to tags
		if utags, err := store.Users.UpdateTags(uid, tagsToAdd, nil, nil); err == nil {
			tags = utags
		} else {
			log.Println("validated creds tags update failed:", err)
			tags = nil
		}
	} else {
		tags = nil
	}

	var validated []string
	for method := range methods {
		validated = append(validated, method)
	}

	return validated, tags, nil
}

// deleteCred deletes user's credential.
// Returns full set of remaining tags or nil if tags are unchanged.
func deleteCred(uid types.Uid, authLvl auth.Level, cred *MsgCredClient) ([]string, error) {
	vld := store.GetValidator(cred.Method)
	if vld == nil || cred.Value == "" {
		// Reject invalid request: unknown validation method or missing credential value.
		return nil, types.ErrMalformed
	}

	// Is this a required credential for this validation level?
	var isRequired bool
	for _, method := range globals.authValidators[authLvl] {
		if method == cred.Method {
			isRequired = true
			break
		}
	}

	// If credential is required, make sure the method remains validated even after this credential is deleted.
	if isRequired {
		// There could be multiple validated credentials for the same method thus we are getting a map with count
		// for each method.

		// Get all credentials of the given method.
		allCreds, err := store.Users.GetAllCreds(uid, cred.Method, false)
		if err != nil {
			return nil, err
		}

		// Check if it's OK to delete: there is another validated value or this value is not validated in the first place.
		var okTodelete bool
		for _, cr := range allCreds {
			if (cr.Done && cr.Value != cred.Value) || (!cr.Done && cr.Value == cred.Value) {
				okTodelete = true
				break
			}
		}

		if !okTodelete {
			// Reject: this is the only validated credential and it must be provided.
			return nil, types.ErrPolicy
		}
	}

	// The credential is either not required or more than one credential is validated for the given method.
	err := vld.Remove(uid, cred.Value)
	if err != nil {
		if err == types.ErrNotFound {
			// Credential is not deleted because it's not found
			err = nil
		}
		return nil, err
	}

	// Remove generated tags for the deleted credential.
	var tags []string
	if globals.validators[cred.Method].addToTags {
		// This error should not be returned to user.
		if utags, err := store.Users.UpdateTags(uid, nil, []string{cred.Method + ":" + cred.Value}, nil); err == nil {
			tags = utags
		} else {
			log.Println("delete cred: failed to update tags:", err)
			tags = nil
		}
	} else {
		tags = nil
	}

	return tags, nil
}

// Change user state: suspended/normal (ok).
// 1. Not needed -- Disable/enable logins (state checked after login).
// 2. If suspending, evict user's sessions. Skip this step if resuming.
// 3. Suspend/activate p2p with the user.
// 4. Suspend/activate grp topics where the user is the owner.
// 5. Update user's DB record.
func changeUserState(s *Session, uid types.Uid, user *types.User, msg *ClientComMessage) (bool, error) {
	state, err := types.NewObjState(msg.Acc.State)
	if err != nil || state == types.StateUndefined {
		log.Println("replyUpdateUser: invalid account state", s.sid)
		return false, types.ErrMalformed
	}

	// State unchanged.
	if user.State == state {
		return false, nil
	}

	if state != types.StateOK {
		// Terminate all sessions.
		globals.sessionStore.EvictUser(uid, "")
	}

	err = store.Users.UpdateState(uid, state)
	if err != nil {
		return false, err
	}

	// Update state of all loaded in memory user's p2p & grp-owner topics.
	globals.hub.meta <- &metaReq{forUser: uid, state: state, sess: s}
	user.State = state

	return true, err
}

// Request to delete a user:
// 1. Disable user's login
// 2. Terminate all user's sessions except the current session.
// 3. Stop all active topics
// 4. Notify other subscribers that topics are being deleted.
// 5. Delete user from the database.
// 6. Report success or failure.
// 7. Terminate user's last session.
func replyDelUser(s *Session, msg *ClientComMessage) {
	var reply *ServerComMessage
	var uid types.Uid

	if msg.Del.User == "" || msg.Del.User == s.uid.UserId() {
		// Delete current user.
		uid = s.uid
	} else if s.authLvl == auth.LevelRoot {
		// Delete another user.
		uid = types.ParseUserId(msg.Del.User)
		if uid.IsZero() {
			reply = ErrMalformed(msg.Id, "", msg.timestamp)
			log.Println("replyDelUser: invalid user ID", msg.Del.User, s.sid)
		}
	} else {
		reply = ErrPermissionDenied(msg.Id, "", msg.timestamp)
		log.Println("replyDelUser: illegal attempt to delete another user", msg.Del.User, s.sid)
	}

	if reply == nil {
		// Disable all authenticators
		authnames := store.GetAuthNames()
		for _, name := range authnames {
			if err := store.GetAuthHandler(name).DelRecords(uid); err != nil {
				// This could be completely benign, i.e. authenticator exists but not used.
				log.Println("replyDelUser: failed to delete auth record", uid.UserId(), name, err, s.sid)
			}
		}

		// Terminate all sessions. Skip the current session so the requester gets a response.
		globals.sessionStore.EvictUser(uid, s.sid)
		// Remove user from cache and announce to cluster that the user is deleted.
		usersRemoveUser(uid)

		// Stop topics where the user is the owner and p2p topics.
		done := make(chan bool)
		globals.hub.unreg <- &topicUnreg{forUser: uid, del: msg.Del.Hard, done: done}
		<-done

		// Notify users of interest that the user is gone.
		if uoi, err := store.Users.GetSubs(uid, nil); err == nil {
			presUsersOfInterestOffline(uid, uoi, "gone")
		} else {
			log.Println("replyDelUser: failed to send notifications to users", err, s.sid)
		}

		// Notify subscribers of the group topics where the user was the owner that the topics were deleted.
		if ownTopics, err := store.Users.GetOwnTopics(uid); err == nil {
			for _, topicName := range ownTopics {
				if subs, err := store.Topics.GetSubs(topicName, nil); err == nil {
					presSubsOfflineOffline(topicName, types.TopicCatGrp, subs, "gone", &presParams{}, s.sid)
				}
			}
		} else {
			log.Println("replyDelUser: failed to send notifications to owned topics", err, s.sid)
		}

		// TODO: suspend all P2P topics with the user.

		// Delete user's records from the database.
		if err := store.Users.Delete(uid, msg.Del.Hard); err != nil {
			reply = decodeStoreError(err, msg.Id, "", msg.timestamp, nil)
			log.Println("replyDelUser: failed to delete user", err, s.sid)
		} else {
			reply = NoErr(msg.Id, "", msg.timestamp)
		}
	}

	s.queueOut(reply)

	if s.uid == uid && s.multi == nil {
		// Evict the current session if it belongs to the deleted user.
		// No need to send it to multiplexing session: remote node will be notified separately.
		s.stop <- s.serialize(NoErrEvicted("", "", msg.timestamp))
	}
}

// Read user's state from DB.
func userGetState(uid types.Uid) (types.ObjState, error) {
	user, err := store.Users.Get(uid)
	if err != nil {
		return types.StateUndefined, err
	}
	if user == nil {
		return types.StateUndefined, types.ErrUserNotFound
	}
	return user.State, nil
}

// UserCacheReq contains data which mutates one or more user cache entries.
type UserCacheReq struct {
	// Name of the node sending this request in case of cluster. Not set otherwise.
	Node string

	// UserId is set when count of unread messages is updated for a single user or
	// when the user is being deleted.
	UserId types.Uid
	// UserIdList  is set when subscription count is updated for users of a topic.
	UserIdList []types.Uid
	// Unread count (UserId is set)
	Unread int
	// In case of set UserId: treat Unread count as an increment as opposite to the final value.
	// In case of set UserIdList: intement (Inc == true) or decrement subscription count by one.
	Inc bool
	// User is being deleted, remove user from cache.
	Gone bool

	// Optional push notification
	PushRcpt *push.Receipt
}

type userCacheEntry struct {
	unread int
	topics int
}

var usersCache map[types.Uid]userCacheEntry

// Initialize users cache.
func usersInit() {
	usersCache = make(map[types.Uid]userCacheEntry)

	globals.usersUpdate = make(chan *UserCacheReq, 1024)

	go userUpdater()
}

// Shutdown users cache.
func usersShutdown() {
	if globals.statsUpdate != nil {
		globals.statsUpdate <- nil
	}
}

func usersUpdateUnread(uid types.Uid, val int, inc bool) {
	if globals.usersUpdate == nil || (val == 0 && inc) {
		return
	}

	upd := &UserCacheReq{UserId: uid, Unread: val, Inc: inc}
	if globals.cluster.isRemoteTopic(uid.UserId()) {
		// Send request to remote node which owns the user.
		globals.cluster.routeUserReq(upd)
	} else {
		select {
		case globals.usersUpdate <- upd:
		default:
		}
	}
}

// Process push notification.
func usersPush(rcpt *push.Receipt) {
	if globals.usersUpdate == nil {
		return
	}

	var local *UserCacheReq

	// In case of a cluster pushes will be initiated at the nodes which own the users.
	// Sort users into local and remote.
	if globals.cluster != nil {
		local = &UserCacheReq{PushRcpt: &push.Receipt{
			Payload: rcpt.Payload,
			To:      make(map[types.Uid]push.Recipient),
		}}
		remote := &UserCacheReq{PushRcpt: &push.Receipt{
			Payload: rcpt.Payload,
			To:      make(map[types.Uid]push.Recipient),
		}}

		for uid, recipient := range rcpt.To {
			if globals.cluster.isRemoteTopic(uid.UserId()) {
				remote.PushRcpt.To[uid] = recipient
			} else {
				local.PushRcpt.To[uid] = recipient
			}
		}

		if len(remote.PushRcpt.To) > 0 {
			globals.cluster.routeUserReq(remote)
		}
	} else {
		local = &UserCacheReq{PushRcpt: rcpt}
	}

	if len(local.PushRcpt.To) > 0 {
		select {
		case globals.usersUpdate <- local:
		default:
		}
	}
}

// Start tracking a single user. Used for cache management.
// 'add' increments/decrements user's count of subscribed topics.
func usersRegisterUser(uid types.Uid, add bool) {
	if globals.usersUpdate == nil {
		return
	}

	upd := &UserCacheReq{UserIdList: make([]types.Uid, 1), Inc: add}
	upd.UserIdList[0] = uid

	if globals.cluster.isRemoteTopic(uid.UserId()) {
		// Send request to remote node which owns the user.
		globals.cluster.routeUserReq(upd)
	} else {
		select {
		case globals.usersUpdate <- upd:
		default:
		}
	}
}

// Stop tracking user and remove him from cache.
func usersRemoveUser(uid types.Uid) {
	if globals.usersUpdate == nil {
		return
	}

	upd := &UserCacheReq{UserId: uid, Gone: true}
	if !globals.cluster.isRemoteTopic(uid.UserId()) {
		select {
		case globals.usersUpdate <- upd:
		default:
		}
	}

	if globals.cluster != nil {
		// Announce to cluster even if the user is local.
		globals.cluster.routeUserReq(upd)
	}
}

// Account users as members of an active topic. Used for cache management.
// In case of a cluster this method is called only when the topic is local:
// globals.cluster.isRemoteTopic(t.name) == false
func usersRegisterTopic(t *Topic, add bool) {
	if globals.usersUpdate == nil {
		return
	}

	if t.cat == types.TopicCatFnd || t.cat == types.TopicCatMe {
		// Ignoring me and fnd topics.
		return
	}

	local := &UserCacheReq{Inc: add}

	// In case of a cluster UIDs could be local and remote. Process local UIDs locally,
	// send remote UIDs to other cluster nodes for processing. The UIDs may have to be
	// sent to multiple nodes.
	remote := &UserCacheReq{Inc: add}
	for uid := range t.perUser {
		if globals.cluster.isRemoteTopic(uid.UserId()) {
			remote.UserIdList = append(remote.UserIdList, uid)
		} else {
			local.UserIdList = append(local.UserIdList, uid)
		}
	}

	if len(remote.UserIdList) > 0 {
		globals.cluster.routeUserReq(remote)
	}

	if len(local.UserIdList) > 0 {
		select {
		case globals.usersUpdate <- local:
		default:
		}
	}
}

// usersRequestFromCluster handles requests which came from other cluser nodes.
func usersRequestFromCluster(req *UserCacheReq) {
	if globals.usersUpdate == nil {
		return
	}

	select {
	case globals.usersUpdate <- req:
	default:
	}
}

// The go routine for processing updates to users cache.
func userUpdater() {
	unreadUpdater := func(uid types.Uid, val int, inc bool) int {
		uce, ok := usersCache[uid]
		if !ok {
			log.Println("ERROR: attempt to update unread count for user who has not been loaded")
			return -1
		}

		if uce.unread < 0 {
			count, err := store.Users.GetUnreadCount(uid)
			if err != nil {
				log.Println("users: failed to load unread count", err)
				return -1
			}
			uce.unread = count
		} else if inc {
			uce.unread += val
		} else {
			uce.unread = val
		}

		usersCache[uid] = uce

		return uce.unread
	}

	for upd := range globals.usersUpdate {
		if globals.shuttingDown {
			// If shutdown is in progress we don't care to process anything.
			// ignore all calls.
			continue
		}

		// Shutdown requested.
		if upd == nil {
			globals.usersUpdate = nil
			// Dont' care to close the channel.
			break
		}

		// Request to send push notifications.
		if upd.PushRcpt != nil {
			for uid, rcptTo := range upd.PushRcpt.To {
				// Handle update
				unread := unreadUpdater(uid, 1, true)
				if unread >= 0 {
					rcptTo.Unread = unread
					upd.PushRcpt.To[uid] = rcptTo
				}
			}

			push.Push(upd.PushRcpt)
			continue
		}

		// Request to add/remove user from cache.
		if len(upd.UserIdList) > 0 {
			for _, uid := range upd.UserIdList {
				uce, ok := usersCache[uid]
				if upd.Inc {
					if !ok {
						// This is a registration of a new user.
						// We are not loading unread count here, so set it to -1.
						uce.unread = -1
					}
					uce.topics++
					usersCache[uid] = uce
				} else if ok {
					if uce.topics > 1 {
						uce.topics--
						usersCache[uid] = uce
					} else {
						// Remove user from cache
						delete(usersCache, uid)
					}
				} else {
					// BUG!
					log.Println("ERROR: request to unregister user which has not been registered", uid)
				}
			}
			continue
		}

		if upd.Gone {
			// User is being deleted. Don't care if there is a record.
			delete(usersCache, upd.UserId)
			continue
		}

		// Request to update unread count.
		unreadUpdater(upd.UserId, upd.Unread, upd.Inc)
	}

	log.Println("users: shutdown")
}<|MERGE_RESOLUTION|>--- conflicted
+++ resolved
@@ -126,13 +126,8 @@
 	if err != nil {
 		log.Println("create user: add auth record failed", err, s.sid)
 		// Attempt to delete incomplete user record
-<<<<<<< HEAD
-		_ = store.Users.Delete(user.Uid(), true)
-		s.queueOut(decodeStoreError(err, msg.id, "", msg.timestamp, nil))
-=======
 		store.Users.Delete(user.Uid(), false)
 		s.queueOut(decodeStoreError(err, msg.Id, "", msg.timestamp, nil))
->>>>>>> 4fe53abc
 		return
 	}
 
