--- conflicted
+++ resolved
@@ -1465,15 +1465,6 @@
 	limit := 0
 	ims := time.Time{}
 	if opts != nil {
-<<<<<<< HEAD
-		/*
-			if opts.IfModifiedSince != nil {
-				q += " AND updatedat>?"
-				args = append(args, opts.IfModifiedSince)
-			}
-		*/
-=======
->>>>>>> b4988aab
 		if opts.Topic != "" {
 			q += " AND topic=?"
 			args = append(args, opts.Topic)
