package fcm

import (
	"errors"
	"log"
	"strconv"
	"time"

	fcm "firebase.google.com/go/messaging"

	"github.com/tinode/chat/server/drafty"
	"github.com/tinode/chat/server/push"
	"github.com/tinode/chat/server/store"
	t "github.com/tinode/chat/server/store/types"
)

// AndroidConfig is the configuration of AndroidNotification payload.
type AndroidConfig struct {
	Enabled bool `json:"enabled,omitempty"`
	// Common defaults for all push types.
	androidPayload
	// Configs for specific push types.
	Msg androidPayload `json:"msg,omitempty"`
	Sub androidPayload `json:"msg,omitempty"`
}

func (ac *AndroidConfig) getTitleLocKey(what string) string {
	var title string
	if what == push.ActMsg {
		title = ac.Msg.TitleLocKey
	} else if what == push.ActSub {
		title = ac.Sub.TitleLocKey
	}
	if title == "" {
		title = ac.androidPayload.TitleLocKey
	}
	return title
}

func (ac *AndroidConfig) getTitle(what string) string {
	var title string
	if what == push.ActMsg {
		title = ac.Msg.Title
	} else if what == push.ActSub {
		title = ac.Sub.Title
	}
	if title == "" {
		title = ac.androidPayload.Title
	}
	return title
}

func (ac *AndroidConfig) getBodyLocKey(what string) string {
	var body string
	if what == push.ActMsg {
		body = ac.Msg.BodyLocKey
	} else if what == push.ActSub {
		body = ac.Sub.BodyLocKey
	}
	if body == "" {
		body = ac.androidPayload.BodyLocKey
	}
	return body
}

func (ac *AndroidConfig) getBody(what string) string {
	var body string
	if what == push.ActMsg {
		body = ac.Msg.Body
	} else if what == push.ActSub {
		body = ac.Sub.Body
	}
	if body == "" {
		body = ac.androidPayload.Body
	}
	return body
}

func (ac *AndroidConfig) getIcon(what string) string {
	var icon string
	if what == push.ActMsg {
		icon = ac.Msg.Icon
	} else if what == push.ActSub {
		icon = ac.Sub.Icon
	}
	if icon == "" {
		icon = ac.androidPayload.Icon
	}
	return icon
}

func (ac *AndroidConfig) getColor(what string) string {
	var color string
	if what == push.ActMsg {
		color = ac.Msg.Color
	} else if what == push.ActSub {
		color = ac.Sub.Color
	}
	if color == "" {
		color = ac.androidPayload.Color
	}
	return color
}

func (ac *AndroidConfig) getClickAction(what string) string {
	var clickAction string
	if what == push.ActMsg {
		clickAction = ac.Msg.ClickAction
	} else if what == push.ActSub {
		clickAction = ac.Sub.ClickAction
	}
	if clickAction == "" {
		clickAction = ac.androidPayload.ClickAction
	}
	return clickAction
}

// Payload to be sent for a specific notification type.
type androidPayload struct {
	TitleLocKey string `json:"title_loc_key,omitempty"`
	Title       string `json:"title,omitempty"`
	BodyLocKey  string `json:"body_loc_key,omitempty"`
	Body        string `json:"body,omitempty"`
	Icon        string `json:"icon,omitempty"`
	Color       string `json:"color,omitempty"`
	ClickAction string `json:"click_action,omitempty"`
}

// MessageData adds user ID and device token to push message. This is needed for error handling.
type MessageData struct {
	Uid      t.Uid
	DeviceId string
	Message  *fcm.Message
}

func payloadToData(pl *push.Payload) (map[string]string, error) {
	if pl == nil {
		return nil, errors.New("empty push payload")
	}
	data := make(map[string]string)
	var err error
	data["what"] = pl.What
	if pl.Silent {
		data["silent"] = "true"
	}
	data["topic"] = pl.Topic
	data["ts"] = pl.Timestamp.Format(time.RFC3339Nano)
	// Must use "xfrom" because "from" is a reserved word. Google did not bother to document it anywhere.
	data["xfrom"] = pl.From
	if pl.What == push.ActMsg {
		data["seq"] = strconv.Itoa(pl.SeqId)
		data["mime"] = pl.ContentType
		data["content"], err = drafty.ToPlainText(pl.Content)
		if err != nil {
			return nil, err
		}

		// Trim long strings to 80 runes.
		// Check byte length first and don't waste time converting short strings.
		if len(data["content"]) > maxMessageLength {
			runes := []rune(data["content"])
			if len(runes) > maxMessageLength {
				data["content"] = string(runes[:maxMessageLength]) + "…"
			}
		}
	} else if pl.What == push.ActSub {
		data["modeWant"] = pl.ModeWant.String()
		data["modeGiven"] = pl.ModeGiven.String()
	} else {
		return nil, errors.New("unknown push type")
	}
	return data, nil
}

func clonePayload(src map[string]string) map[string]string {
	dst := make(map[string]string, len(src))
	for key, val := range src {
		dst[key] = val
	}
	return dst
}

// PrepareNotifications creates notification payloads ready to be posted
// to push notification server for the provided receipt.
func PrepareNotifications(rcpt *push.Receipt, config *AndroidConfig) []MessageData {
	data, err := payloadToData(&rcpt.Payload)
	if err != nil {
		log.Println("fcm push: could not parse payload;", err)
		return nil
	}

	// List of UIDs for querying the database
	uids := make([]t.Uid, len(rcpt.To))
	// These devices were online in the topic when the message was sent.
	skipDevices := make(map[string]struct{})
	i := 0
	for uid, to := range rcpt.To {
		uids[i] = uid
		i++
		// Some devices were online and received the message. Skip them.
		for _, deviceID := range to.Devices {
			skipDevices[deviceID] = struct{}{}
		}
	}
	devices, count, err := store.Devices.GetAll(uids...)
	if err != nil {
		log.Println("fcm push: db error", err)
		return nil
	}
	if count == 0 {
		return nil
	}

	var titlelc, title, bodylc, body, icon, color, clickAction string
	if config != nil && config.Enabled {
		titlelc = config.getTitleLocKey(rcpt.Payload.What)
		title = config.getTitle(rcpt.Payload.What)
		bodylc = config.getBodyLocKey(rcpt.Payload.What)
		body = config.getBody(rcpt.Payload.What)
		if body == "$content" {
			body = data["content"]
		}
		icon = config.getIcon(rcpt.Payload.What)
		color = config.getColor(rcpt.Payload.What)
		clickAction = config.getClickAction(rcpt.Payload.What)
	}

	var messages []MessageData
	for uid, devList := range devices {
		userData := data
		if rcpt.To[uid].Delivered > 0 {
			// Silence the push for user who have received the data interactively.
			userData = clonePayload(data)
			userData["silent"] = "true"
		}
		for i := range devList {
			d := &devList[i]
			if _, ok := skipDevices[d.DeviceId]; !ok && d.DeviceId != "" {
				msg := fcm.Message{
					Token: d.DeviceId,
					Data:  userData,
				}

				if d.Platform == "android" {
					msg.Android = &fcm.AndroidConfig{
						Priority: "high",
					}
					if config != nil && config.Enabled {
						// When this notification type is included and the app is not in the foreground
						// Android won't wake up the app and won't call FirebaseMessagingService:onMessageReceived.
						// See dicussion: https://github.com/firebase/quickstart-js/issues/71
						msg.Android.Notification = &fcm.AndroidNotification{
							// Android uses Tag value to group notifications together:
							// show just one notification per topic.
							Tag:         rcpt.Payload.Topic,
							Priority:    fcm.PriorityHigh,
							Visibility:  fcm.VisibilityPrivate,
							TitleLocKey: titlelc,
							Title:       title,
							BodyLocKey:  bodylc,
							Body:        body,
							Icon:        icon,
							Color:       color,
<<<<<<< HEAD
							ClickAction: config.ClickAction,
=======
							ClickAction: clickAction,
>>>>>>> 4fe53abc
						}
					}
				} else if d.Platform == "ios" {
					// iOS uses Badge to show the total unread message count.
					badge := rcpt.To[uid].Unread
					// Need to duplicate these in APNS.Payload.Aps.Alert so
					// iOS may call NotificationServiceExtension (if present).
					title := "New message"
					body := userData["content"]
					msg.APNS = &fcm.APNSConfig{
						Payload: &fcm.APNSPayload{
							Aps: &fcm.Aps{
								Badge:            &badge,
								ContentAvailable: true,
								MutableContent:   true,
								Sound:            "default",
								Alert: &fcm.ApsAlert{
									Title: title,
									Body:  body,
								},
							},
						},
					}
					msg.Notification = &fcm.Notification{
						Title: title,
						Body:  body,
					}
				}
				messages = append(messages, MessageData{Uid: uid, DeviceId: d.DeviceId, Message: &msg})
			}
		}
	}
	return messages
}<|MERGE_RESOLUTION|>--- conflicted
+++ resolved
@@ -261,11 +261,7 @@
 							Body:        body,
 							Icon:        icon,
 							Color:       color,
-<<<<<<< HEAD
-							ClickAction: config.ClickAction,
-=======
 							ClickAction: clickAction,
->>>>>>> 4fe53abc
 						}
 					}
 				} else if d.Platform == "ios" {
